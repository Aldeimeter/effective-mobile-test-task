--- conflicted
+++ resolved
@@ -20,12 +20,9 @@
     "@types/cors": "^2.8.19",
     "@types/express": "^5.0.3",
     "@types/jest": "^30.0.0",
-<<<<<<< HEAD
     "@types/jsonwebtoken": "^9.0.10",
     "@types/node": "^24.7.2",
-=======
     "@types/node": "^24.8.0",
->>>>>>> d21b8914
     "@types/supertest": "^6.0.3",
     "eslint": "^9.37.0",
     "husky": "^9.1.7",
